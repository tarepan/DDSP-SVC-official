import PySimpleGUI as sg
import sounddevice as sd
import torch, librosa, threading, pickle
from enhancer import Enhancer
import numpy as np
from torch.nn import functional as F
from torchaudio.transforms import Resample
from ddsp.vocoder import load_model, F0_Extractor, Volume_Extractor, Units_Encoder
from ddsp.core import upsample
import time
import gui_locale


def phase_vocoder(a, b, fade_out, fade_in):
    fa = torch.fft.rfft(a)
    fb = torch.fft.rfft(b)
    absab = torch.abs(fa) + torch.abs(fb)
    n = a.shape[0]
    if n % 2 == 0:
        absab[1:-1] *= 2
    else:
        absab[1:] *= 2
    phia = torch.angle(fa)
    phib = torch.angle(fb)
    deltaphase = phib - phia
    deltaphase = deltaphase - 2 * np.pi * torch.floor(deltaphase / 2 / np.pi + 0.5)
    w = 2 * np.pi * torch.arange(n // 2 + 1).to(a) + deltaphase
    t = torch.arange(n).unsqueeze(-1).to(a) / n
    result = a * (fade_out ** 2) + b * (fade_in ** 2) + torch.sum(absab * torch.cos(w * t + phia),
                                                                  -1) * fade_out * fade_in / n
    return result


class SvcDDSP:
    def __init__(self) -> None:
        self.model = None
        self.units_encoder = None
        self.encoder_type = None
        self.encoder_ckpt = None
        self.enhancer = None
        self.enhancer_type = None
        self.enhancer_ckpt = None

    def update_model(self, model_path):
        self.device = 'cuda' if torch.cuda.is_available() else 'cpu'

        # load ddsp model
        if self.model is None or self.model_path != model_path:
            self.model, self.args = load_model(model_path, device=self.device)
            self.model_path = model_path

            # load units encoder
            if self.units_encoder is None or self.args.data.encoder != self.encoder_type or self.args.data.encoder_ckpt != self.encoder_ckpt:
                self.units_encoder = Units_Encoder(
                    self.args.data.encoder,
                    self.args.data.encoder_ckpt,
                    self.args.data.encoder_sample_rate,
                    self.args.data.encoder_hop_size,
                    device=self.device)
                self.encoder_type = self.args.data.encoder
                self.encoder_ckpt = self.args.data.encoder_ckpt

        # load enhancer
        if self.enhancer is None or self.args.enhancer.type != self.enhancer_type or self.args.enhancer.ckpt != self.enhancer_ckpt:
            self.enhancer = Enhancer(self.args.enhancer.type, self.args.enhancer.ckpt, device=self.device)
            self.enhancer_type = self.args.enhancer.type
            self.enhancer_ckpt = self.args.enhancer.ckpt

    def infer(self,
              audio,
              sample_rate,
              spk_id=1,
              threhold=-45,
              pitch_adjust=0,
              use_spk_mix=False,
              spk_mix_dict=None,
              use_enhancer=True,
              enhancer_adaptive_key='auto',
              pitch_extractor_type='crepe',
              f0_min=50,
              f0_max=1100,
              safe_prefix_pad_length=0,
              ):
        print("Infering...")
        # load input
        # audio, sample_rate = librosa.load(input_wav, sr=None, mono=True)
        hop_size = self.args.data.block_size * sample_rate / self.args.data.sampling_rate
        # safe front silence
        if safe_prefix_pad_length > 0.03:
            silence_front = safe_prefix_pad_length - 0.03
        else:
            silence_front = 0

        # extract f0
        pitch_extractor = F0_Extractor(
            pitch_extractor_type,
            sample_rate,
            hop_size,
            float(f0_min),
            float(f0_max))
        f0 = pitch_extractor.extract(audio, uv_interp=True, device=self.device, silence_front=silence_front)
        f0 = torch.from_numpy(f0).float().to(self.device).unsqueeze(-1).unsqueeze(0)
        f0 = f0 * 2 ** (float(pitch_adjust) / 12)

<<<<<<< HEAD
        # extract volume :: (T,) -> (B=1, Frame)
=======
        # extract volume
>>>>>>> 088c6ac5
        volume_extractor = Volume_Extractor(hop_size)
        volume = volume_extractor.extract(audio)
        mask = (volume > 10 ** (float(threhold) / 20)).astype('float')
        mask = np.pad(mask, (4, 4), constant_values=(mask[0], mask[-1]))
        mask = np.array([np.max(mask[n: n + 9]) for n in range(len(mask) - 8)])
        mask = torch.from_numpy(mask).float().to(self.device).unsqueeze(-1).unsqueeze(0)
        mask = upsample(mask, self.args.data.block_size).squeeze(-1)

        # extract units
        audio_t = torch.from_numpy(audio).float().unsqueeze(0).to(self.device)
        units = self.units_encoder.encode(audio_t, sample_rate, hop_size)

        # spk_id or spk_mix_dict
        spk_id = torch.LongTensor(np.array([[spk_id]])).to(self.device)
        dictionary = None
        if use_spk_mix:
            dictionary = spk_mix_dict

            # forward and return the output
        with torch.no_grad():
            output, _, (s_h, s_n) = self.model(units, f0, volume, spk_id=spk_id, spk_mix_dict=dictionary)
            output *= mask
            if use_enhancer:
                output, output_sample_rate = self.enhancer.enhance(
                    output,
                    self.args.data.sampling_rate,
                    f0,
                    self.args.data.block_size,
                    adaptive_key=enhancer_adaptive_key,
                    silence_front=silence_front)
            else:
                output_sample_rate = self.args.data.sampling_rate

            output = output.squeeze()
            return output, output_sample_rate


class Config:
    def __init__(self) -> None:
        self.samplerate = 44100  # Hz
        self.block_time = 1.5  # s
        self.f_pitch_change: float = 0.0  # float(request_form.get("fPitchChange", 0))
        self.spk_id = 1  # 默认说话人。
        self.spk_mix_dict = None  # {1:0.5, 2:0.5} 表示1号说话人和2号说话人的音色按照0.5:0.5的比例混合
        self.use_vocoder_based_enhancer = True
        self.use_phase_vocoder = True
        self.checkpoint_path = ''
        self.threhold = -35
        self.buffer_num = 2
        self.crossfade_time = 0.03
        self.select_pitch_extractor = 'harvest'  # F0预测器["parselmouth", "dio", "harvest", "crepe"]
        self.use_spk_mix = False
        self.sounddevices = ['', '']

    def save(self, path):
        with open(path + '\\config.pkl', 'wb') as f:
            pickle.dump(self, f)

    def load(self, path) -> bool:
        try:
            with open(path + '\\config.pkl', 'rb') as f:
                self = pickle.load(f)
            return True
        except:
            print('config.pkl does not exist')
            return False


class GUI:
    def __init__(self) -> None:
        self.config = Config()
        self.flag_vc: bool = False  # 变声线程flag
        self.block_frame = 0
        self.crossfade_frame = 0
        self.sola_search_frame = 0
        self.device = 'cuda' if torch.cuda.is_available() else 'cpu'
        self.svc_model: SvcDDSP = SvcDDSP()
        self.fade_in_window: np.ndarray = None  # crossfade计算用numpy数组
        self.fade_out_window: np.ndarray = None  # crossfade计算用numpy数组
        self.input_wav: np.ndarray = None  # 输入音频规范化后的保存地址
        self.output_wav: np.ndarray = None  # 输出音频规范化后的保存地址
        self.sola_buffer: torch.Tensor = None  # 保存上一个output的crossfade
        self.f0_mode_list = ["parselmouth", "dio", "harvest", "crepe"]  # F0预测器
        self.f_safe_prefix_pad_length: float = 0.0
        self.resample_kernel = {}
        self.launcher()  # start

    def launcher(self):
        '''窗口加载'''
        input_devices, output_devices, _, _ = self.get_devices()
        sg.theme('DarkAmber')  # 设置主题
        # 界面布局
        layout = [
            [sg.Frame(layout=[
                [sg.Input(key='sg_model', default_text='exp\\multi_speaker\\model_300000.pt'),
                 sg.FileBrowse(i18n('选择模型文件'), key='choose_model')]
            ], title=i18n('模型：.pt格式(自动识别同目录下config.yaml)')),
                sg.Frame(layout=[
                    [sg.Text(i18n('选择配置文件所在目录')), sg.Input(key='config_file_dir', default_text='exp'),
                     sg.FolderBrowse(i18n('打开文件夹'), key='choose_config')],
                    [sg.Button(i18n('读取配置文件'), key='load_config'), sg.Button(i18n('保存配置文件'), key='save_config')]
                ], title=i18n('快速配置文件'))
            ],
            [sg.Frame(layout=[
                [sg.Text(i18n("输入设备")),
                 sg.Combo(input_devices, key='sg_input_device', default_value=input_devices[sd.default.device[0]],
                          enable_events=True)],
                [sg.Text(i18n("输出设备")),
                 sg.Combo(output_devices, key='sg_output_device', default_value=output_devices[sd.default.device[1]],
                          enable_events=True)]
            ], title=i18n('音频设备'))
            ],
            [sg.Frame(layout=[
                [sg.Text(i18n("说话人id")), sg.Input(key='spk_id', default_text='1')],
                [sg.Text(i18n("响应阈值")),
                 sg.Slider(range=(-60, 0), orientation='h', key='threhold', resolution=1, default_value=-45,
                           enable_events=True)],
                [sg.Text(i18n("变调")),
                 sg.Slider(range=(-24, 24), orientation='h', key='pitch', resolution=1, default_value=0,
                           enable_events=True)],
                [sg.Text(i18n("采样率")), sg.Input(key='samplerate', default_text='44100')],
                [sg.Checkbox(text=i18n('启用捏音色功能'), default=False, key='spk_mix', enable_events=True),
                 sg.Button(i18n("设置混合音色"), key='set_spk_mix')]
            ], title=i18n('普通设置')),
                sg.Frame(layout=[
                    [sg.Text(i18n("音频切分大小")),
                     sg.Slider(range=(0.05, 3.0), orientation='h', key='block', resolution=0.01, default_value=0.3,
                               enable_events=True)],
                    [sg.Text(i18n("交叉淡化时长")),
                     sg.Slider(range=(0.01, 0.15), orientation='h', key='crossfade', resolution=0.01,
                               default_value=0.04, enable_events=True)],
                    [sg.Text(i18n("使用历史区块数量")),
                     sg.Slider(range=(1, 20), orientation='h', key='buffernum', resolution=1, default_value=4,
                               enable_events=True)],
                    [sg.Text(i18n("f0预测模式")),
                     sg.Combo(values=self.f0_mode_list, key='f0_mode', default_value=self.f0_mode_list[2],
                              enable_events=True)],
                    [sg.Checkbox(text=i18n('启用增强器'), default=True, key='use_enhancer', enable_events=True),
                     sg.Checkbox(text=i18n('启用相位声码器'), default=False, key='use_phase_vocoder', enable_events=True)]
                ], title=i18n('性能设置')),
            ],
            [sg.Button(i18n("开始音频转换"), key="start_vc"), sg.Button(i18n("停止音频转换"), key="stop_vc"),
             sg.Text(i18n('推理所用时间(ms):')), sg.Text('0', key='infer_time')]
        ]

        # 创造窗口
        self.window = sg.Window('DDSP - GUI', layout, finalize=True)
        self.window['spk_id'].bind('<Return>', '')
        self.window['samplerate'].bind('<Return>', '')
        self.event_handler()

    def event_handler(self):
        '''事件处理'''
        while True:  # 事件处理循环
            event, values = self.window.read()
            print('event: ' + event)
            if event == sg.WINDOW_CLOSED:  # 如果用户关闭窗口
                self.flag_vc = False
                exit()
            elif event == 'start_vc' and self.flag_vc == False:
                # set values 和界面布局layout顺序一一对应
                self.set_values(values)
                print('crossfade_time:' + str(self.config.crossfade_time))
                print("buffer_num:" + str(self.config.buffer_num))
                print("samplerate:" + str(self.config.samplerate))
                print('block_time:' + str(self.config.block_time))
                print("prefix_pad_length:" + str(self.f_safe_prefix_pad_length))
                print("mix_mode:" + str(self.config.spk_mix_dict))
                print("enhancer:" + str(self.config.use_vocoder_based_enhancer))
                print('using_cuda:' + str(torch.cuda.is_available()))
                self.start_vc()
            elif event == 'spk_id':
                self.config.spk_id = int(values['spk_id'])
            elif event == 'threhold':
                self.config.threhold = values['threhold']
            elif event == 'pitch':
                self.config.f_pitch_change = values['pitch']
            elif event == 'spk_mix':
                self.config.use_spk_mix = values['spk_mix']
            elif event == 'set_spk_mix':
                spk_mix = sg.popup_get_text(message='示例：1:0.3,2:0.5,3:0.2', title="设置混合音色，支持多人")
                if spk_mix != None:
                    self.config.spk_mix_dict = eval("{" + spk_mix.replace('，', ',').replace('：', ':') + "}")
            elif event == 'f0_mode':
                self.config.select_pitch_extractor = values['f0_mode']
            elif event == 'use_enhancer':
                self.config.use_vocoder_based_enhancer = values['use_enhancer']
            elif event == 'use_phase_vocoder':
                self.config.use_phase_vocoder = values['use_phase_vocoder']
            elif event == 'load_config' and self.flag_vc == False:
                if self.config.load(values['config_file_dir']):
                    self.update_values()
            elif event == 'save_config' and self.flag_vc == False:
                self.set_values(values)
                self.config.save(values['config_file_dir'])
            elif event != 'start_vc' and self.flag_vc == True:
                self.flag_vc = False

    def set_values(self, values):
        self.set_devices(values["sg_input_device"], values['sg_output_device'])
        self.config.sounddevices = [values["sg_input_device"], values['sg_output_device']]
        self.config.checkpoint_path = values['sg_model']
        self.config.spk_id = int(values['spk_id'])
        self.config.threhold = values['threhold']
        self.config.f_pitch_change = values['pitch']
        self.config.samplerate = int(values['samplerate'])
        self.config.block_time = float(values['block'])
        self.config.crossfade_time = float(values['crossfade'])
        self.config.buffer_num = int(values['buffernum'])
        self.config.select_pitch_extractor = values['f0_mode']
        self.config.use_vocoder_based_enhancer = values['use_enhancer']
        self.config.use_phase_vocoder = values['use_phase_vocoder']
        self.config.use_spk_mix = values['spk_mix']
        self.block_frame = int(self.config.block_time * self.config.samplerate)
        self.crossfade_frame = int(self.config.crossfade_time * self.config.samplerate)
        self.sola_search_frame = int(0.01 * self.config.samplerate)
        self.last_delay_frame = int(0.02 * self.config.samplerate)
        self.input_frames = max(
            self.block_frame + self.crossfade_frame + self.sola_search_frame + 2 * self.last_delay_frame,
            (1 + self.config.buffer_num) * self.block_frame)
        self.f_safe_prefix_pad_length = self.config.block_time * self.config.buffer_num - self.config.crossfade_time - 0.01 - 0.02

    def update_values(self):
        self.window['sg_model'].update(self.config.checkpoint_path)
        self.window['sg_input_device'].update(self.config.sounddevices[0])
        self.window['sg_output_device'].update(self.config.sounddevices[1])
        self.window['spk_id'].update(self.config.spk_id)
        self.window['threhold'].update(self.config.threhold)
        self.window['pitch'].update(self.config.f_pitch_change)
        self.window['samplerate'].update(self.config.samplerate)
        self.window['spk_mix'].update(self.config.use_spk_mix)
        self.window['block'].update(self.config.block_time)
        self.window['crossfade'].update(self.config.crossfade_time)
        self.window['buffernum'].update(self.config.buffer_num)
        self.window['f0_mode'].update(self.config.select_pitch_extractor)
        self.window['use_enhancer'].update(self.config.use_vocoder_based_enhancer)

    def start_vc(self):
        '''开始音频转换'''
        torch.cuda.empty_cache()
        self.flag_vc = True
        self.input_wav = np.zeros(self.input_frames, dtype='float32')
        self.sola_buffer = torch.zeros(self.crossfade_frame, device=self.device)
        self.fade_in_window = torch.sin(
            np.pi * torch.arange(0, 1, 1 / self.crossfade_frame, device=self.device) / 2) ** 2
        self.fade_out_window = 1 - self.fade_in_window
        self.svc_model.update_model(self.config.checkpoint_path)
        thread_vc = threading.Thread(target=self.soundinput)
        thread_vc.start()

    def soundinput(self):
        '''
        接受音频输入
        '''
        with sd.Stream(callback=self.audio_callback, blocksize=self.block_frame, samplerate=self.config.samplerate,
                       dtype='float32'):
            while self.flag_vc:
                time.sleep(self.config.block_time)
                print('Audio block passed.')
        print('ENDing VC')

    def audio_callback(self, indata: np.ndarray, outdata: np.ndarray, frames, times, status):
        '''
        音频处理
        '''
        start_time = time.perf_counter()
        print("\nStarting callback")
        self.input_wav[:] = np.roll(self.input_wav, -self.block_frame)
        self.input_wav[-self.block_frame:] = librosa.to_mono(indata.T)

        # infer
        _audio, _model_sr = self.svc_model.infer(
            self.input_wav,
            self.config.samplerate,
            spk_id=self.config.spk_id,
            threhold=self.config.threhold,
            pitch_adjust=self.config.f_pitch_change,
            use_spk_mix=self.config.use_spk_mix,
            spk_mix_dict=self.config.spk_mix_dict,
            use_enhancer=self.config.use_vocoder_based_enhancer,
            pitch_extractor_type=self.config.select_pitch_extractor,
            safe_prefix_pad_length=self.f_safe_prefix_pad_length,
        )

        # debug sola
        '''
        _audio, _model_sr = self.input_wav, self.config.samplerate
        rs = int(np.random.uniform(-200,200))
        print('debug_random_shift: ' + str(rs))
        _audio = np.roll(_audio, rs)
        _audio = torch.from_numpy(_audio).to(self.device)
        '''

        if _model_sr != self.config.samplerate:
            key_str = str(_model_sr) + '_' + str(self.config.samplerate)
            if key_str not in self.resample_kernel:
                self.resample_kernel[key_str] = Resample(_model_sr, self.config.samplerate,
                                                         lowpass_filter_width=128).to(self.device)
            _audio = self.resample_kernel[key_str](_audio)
        temp_wav = _audio[
                   - self.block_frame - self.crossfade_frame - self.sola_search_frame - self.last_delay_frame: - self.last_delay_frame]

        # sola shift
        conv_input = temp_wav[None, None, : self.crossfade_frame + self.sola_search_frame]
        cor_nom = F.conv1d(conv_input, self.sola_buffer[None, None, :])
        cor_den = torch.sqrt(
            F.conv1d(conv_input ** 2, torch.ones(1, 1, self.crossfade_frame, device=self.device)) + 1e-8)
        sola_shift = torch.argmax(cor_nom[0, 0] / cor_den[0, 0])
        temp_wav = temp_wav[sola_shift: sola_shift + self.block_frame + self.crossfade_frame]
        print('sola_shift: ' + str(int(sola_shift)))

        # phase vocoder
        if self.config.use_phase_vocoder:
            temp_wav[: self.crossfade_frame] = phase_vocoder(
                self.sola_buffer,
                temp_wav[: self.crossfade_frame],
                self.fade_out_window,
                self.fade_in_window)
        else:
            temp_wav[: self.crossfade_frame] *= self.fade_in_window
            temp_wav[: self.crossfade_frame] += self.sola_buffer * self.fade_out_window

        self.sola_buffer = temp_wav[- self.crossfade_frame:]

        outdata[:] = temp_wav[: - self.crossfade_frame, None].repeat(1, 2).cpu().numpy()
        end_time = time.perf_counter()
        print('infer_time: ' + str(end_time - start_time))
        self.window['infer_time'].update(int((end_time - start_time) * 1000))

    def get_devices(self, update: bool = True):
        '''获取设备列表'''
        if update:
            sd._terminate()
            sd._initialize()
        devices = sd.query_devices()
        hostapis = sd.query_hostapis()
        for hostapi in hostapis:
            for device_idx in hostapi["devices"]:
                devices[device_idx]["hostapi_name"] = hostapi["name"]
        input_devices = [
            f"{d['name']} ({d['hostapi_name']})"
            for d in devices
            if d["max_input_channels"] > 0
        ]
        output_devices = [
            f"{d['name']} ({d['hostapi_name']})"
            for d in devices
            if d["max_output_channels"] > 0
        ]
        input_devices_indices = [d["index"] for d in devices if d["max_input_channels"] > 0]
        output_devices_indices = [
            d["index"] for d in devices if d["max_output_channels"] > 0
        ]
        return input_devices, output_devices, input_devices_indices, output_devices_indices

    def set_devices(self, input_device, output_device):
        '''设置输出设备'''
        input_devices, output_devices, input_device_indices, output_device_indices = self.get_devices()
        sd.default.device[0] = input_device_indices[input_devices.index(input_device)]
        sd.default.device[1] = output_device_indices[output_devices.index(output_device)]
        print("input device:" + str(sd.default.device[0]) + ":" + str(input_device))
        print("output device:" + str(sd.default.device[1]) + ":" + str(output_device))



if __name__ == "__main__":
    i18n = gui_locale.I18nAuto()
    gui = GUI()<|MERGE_RESOLUTION|>--- conflicted
+++ resolved
@@ -102,11 +102,7 @@
         f0 = torch.from_numpy(f0).float().to(self.device).unsqueeze(-1).unsqueeze(0)
         f0 = f0 * 2 ** (float(pitch_adjust) / 12)
 
-<<<<<<< HEAD
         # extract volume :: (T,) -> (B=1, Frame)
-=======
-        # extract volume
->>>>>>> 088c6ac5
         volume_extractor = Volume_Extractor(hop_size)
         volume = volume_extractor.extract(audio)
         mask = (volume > 10 ** (float(threhold) / 20)).astype('float')
