data:
  f0_extractor: 'parselmouth' # 'parselmouth', 'dio', 'harvest', or 'crepe'
  f0_min: 65 # about C2
  f0_max: 800 # about G5
  sampling_rate: 44100
  block_size: 512 # Equal to hop_length
  duration: 2 # Audio duration during training, must be less than the duration of the shortest audio clip
  encoder: 'hubertsoft' # 'hubertsoft', 'hubertbase' or 'contentvec'
  encoder_sample_rate: 16000
  encoder_hop_size: 320
  encoder_out_channels: 256
  encoder_ckpt: pretrain/hubert/hubert-soft-0d54a1f4.pt
  train_path: data/train # Create a folder named "audio" under this path and put the audio clip in it
  valid_path: data/val # Create a folder named "audio" under this path and put the audio clip in it
model:
  type: 'CombSubFast'
  n_spk: 1 # max number of different speakers
enhancer:
    type: 'nsf-hifigan'
    ckpt: 'pretrain/nsf_hifigan/model'
loss:
  fft_min: 256
  fft_max: 2048
  n_scale: 4 # rss kernel numbers
device: cuda
env:
  expdir: /content/gdrive/MyDrive/ML_results/ddspsvc_official/default
  gpu_id: 0
train:
  num_workers: 2 # If your cpu and gpu are both very strong, set to 0 may be faster!
  batch_size: 24
  cache_all_data: true # Save Internal-Memory or Graphics-Memory if it is false, but may be slow
<<<<<<< HEAD
  cache_device: 'cuda' # set to 'cuda' to cache the data into the Graphics-Memory, fastest speed for strong gpu
=======
  cache_device: 'cpu' # Set to 'cuda' to cache the data into the Graphics-Memory, fastest speed for strong gpu
  cache_fp16: true
>>>>>>> 65e100be
  epochs: 100000
  interval_log: 300
  interval_val: 3000
  lr: 0.0005
  weight_decay: 0<|MERGE_RESOLUTION|>--- conflicted
+++ resolved
@@ -30,12 +30,8 @@
   num_workers: 2 # If your cpu and gpu are both very strong, set to 0 may be faster!
   batch_size: 24
   cache_all_data: true # Save Internal-Memory or Graphics-Memory if it is false, but may be slow
-<<<<<<< HEAD
-  cache_device: 'cuda' # set to 'cuda' to cache the data into the Graphics-Memory, fastest speed for strong gpu
-=======
   cache_device: 'cpu' # Set to 'cuda' to cache the data into the Graphics-Memory, fastest speed for strong gpu
   cache_fp16: true
->>>>>>> 65e100be
   epochs: 100000
   interval_log: 300
   interval_val: 3000
