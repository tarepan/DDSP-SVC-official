--- conflicted
+++ resolved
@@ -185,19 +185,11 @@
         consume_prefix_in_state_dict_if_present(checkpoint, "module.")
         self.hubert.load_state_dict(checkpoint)
         self.hubert.eval()
-<<<<<<< HEAD
-
+     
     def forward(self, audio):
         """ :: (B, T) -> (B, 1, T) -> (B, Frame, Feat=256) """
         with torch.inference_mode():
             return self.hubert.units(audio.unsqueeze(1))
-=======
-     
-    def forward(self, 
-                audio): # B, T
-        with torch.inference_mode():  
-            units = self.hubert.units(audio.unsqueeze(1))
-            return units
 
 
 class Audio2ContentVec():
@@ -251,7 +243,6 @@
             logits = self.hubert.extract_features(**inputs)
             units = self.hubert.final_proj(logits[0])
             return units
->>>>>>> 65e100be
 
 
 class DotDict(dict):
