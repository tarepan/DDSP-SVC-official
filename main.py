import os
import torch
import librosa
import argparse
import numpy as np
import soundfile as sf
import pyworld as pw
import parselmouth
from ast import literal_eval
from slicer import Slicer
from ddsp.vocoder import load_model, F0_Extractor, Volume_Extractor, Units_Encoder
from ddsp.core import upsample
from enhancer import Enhancer
from tqdm import tqdm


def parse_args(args=None, namespace=None):
    """Parse command-line arguments."""
    parser = argparse.ArgumentParser()
<<<<<<< HEAD
    parser.add_argument("-m",    "--model_path",      type=str, required=True,                   help="path to the model file")
    parser.add_argument("-i",    "--input",           type=str, required=True,                   help="path to the input audio file")
    parser.add_argument("-o",    "--output",          type=str, required=True,                   help="path to the output audio file")
    parser.add_argument("-id",   "--spk_id",          type=str, required=False, default=1,       help="speaker id (for multi-speaker model) | default: 1")
    parser.add_argument("-mix",  "--spk_mix_dict",    type=str, required=False, default="None",  help="mix-speaker dictionary (for multi-speaker model) | default: None")
    parser.add_argument("-k",    "--key",             type=str, required=False, default=0,       help="key changed (number of semitones) | default: 0")
    parser.add_argument("-e",    "--enhance",         type=str, required=False, default='false', help="true or false | default: false")
    parser.add_argument("-pe",   "--pitch_extractor", type=str, required=False, default='crepe', help="pitch extrator type: parselmouth, dio, harvest, crepe (default)")
    parser.add_argument("-fmin", "--f0_min",          type=str, required=False, default=50,      help="min f0 (Hz) | default: 50")
    parser.add_argument("-fmax", "--f0_max",          type=str, required=False, default=1100,    help="max f0 (Hz) | default: 1100")
    parser.add_argument("-th",   "--threhold",        type=str, required=False, default=-60,     help="response threhold (dB) | default: -60")
    parser.add_argument("-eak", "--enhancer_adaptive_key", type=str, required=False, default=0,  help="adapt the enhancer to a higher vocal range (number of semitones) | default: 0")
    parser.add_argument("-sr",  "--sampling_rate",    type=int, required=False, default=44100,   help="Audio sampling rate")
=======
    parser.add_argument(
        "-m",
        "--model_path",
        type=str,
        required=True,
        help="path to the model file",
    )
    parser.add_argument(
        "-i",
        "--input",
        type=str,
        required=True,
        help="path to the input audio file",
    )
    parser.add_argument(
        "-o",
        "--output",
        type=str,
        required=True,
        help="path to the output audio file",
    )
    parser.add_argument(
        "-id",
        "--spk_id",
        type=str,
        required=False,
        default=1,
        help="speaker id (for multi-speaker model) | default: 1",
    )
    parser.add_argument(
        "-mix",
        "--spk_mix_dict",
        type=str,
        required=False,
        default="None",
        help="mix-speaker dictionary (for multi-speaker model) | default: None",
    )
    parser.add_argument(
        "-k",
        "--key",
        type=str,
        required=False,
        default=0,
        help="key changed (number of semitones) | default: 0",
    )
    parser.add_argument(
        "-e",
        "--enhance",
        type=str,
        required=False,
        default='true',
        help="true or false | default: true",
    )
    parser.add_argument(
        "-pe",
        "--pitch_extractor",
        type=str,
        required=False,
        default='crepe',
        help="pitch extrator type: parselmouth, dio, harvest, crepe (default)",
    )
    parser.add_argument(
        "-fmin",
        "--f0_min",
        type=str,
        required=False,
        default=50,
        help="min f0 (Hz) | default: 50",
    )
    parser.add_argument(
        "-fmax",
        "--f0_max",
        type=str,
        required=False,
        default=1100,
        help="max f0 (Hz) | default: 1100",
    )
    parser.add_argument(
        "-th",
        "--threhold",
        type=str,
        required=False,
        default=-60,
        help="response threhold (dB) | default: -60",
    )
    parser.add_argument(
        "-eak",
        "--enhancer_adaptive_key",
        type=str,
        required=False,
        default=0,
        help="adapt the enhancer to a higher vocal range (number of semitones) | default: 0",
    )
>>>>>>> 0c402acc
    return parser.parse_args(args=args, namespace=namespace)
    
def split(audio, sample_rate, hop_size, db_thresh = -40, min_len = 5000):
    slicer = Slicer(sr=sample_rate, threshold=db_thresh, min_length=min_len)       
    chunks = dict(slicer.slice(audio))
    result = []
    for _, v in chunks.items():
        tag = v["split_time"].split(",")
        if tag[0] != tag[1]:
            start_frame = int(int(tag[0]) // hop_size)
            end_frame = int(int(tag[1]) // hop_size)
            if end_frame > start_frame:
                result.append((
                        start_frame, 
                        audio[int(start_frame * hop_size) : int(end_frame * hop_size)]))
    return result


def cross_fade(a: np.ndarray, b: np.ndarray, idx: int):
    result = np.zeros(idx + b.shape[0])
    fade_len = a.shape[0] - idx
    np.copyto(dst=result[:idx], src=a[:idx])
    k = np.linspace(0, 1.0, num=fade_len, endpoint=True)
    result[idx: a.shape[0]] = (1 - k) * a[idx:] + k * b[: fade_len]
    np.copyto(dst=result[a.shape[0]:], src=b[fade_len:])
    return result


if __name__ == '__main__':
    #device = 'cpu' 
    device = 'cuda' if torch.cuda.is_available() else 'cpu'
    
    # parse commands
    cmd = parse_args()
    
    # load ddsp model
    model, args = load_model(cmd.model_path, device=device)
    
    # load input :: (T,)
    audio, sr_i = librosa.load(cmd.input, sr=cmd.sampling_rate, mono=True)
    hop_size = args.data.block_size * sr_i / args.data.sampling_rate
    
    # Analysis
    ## fo
    print('Pitch extractor type: ' + cmd.pitch_extractor)
    pitch_extractor = F0_Extractor(cmd.pitch_extractor, sr_i, hop_size, float(cmd.f0_min), float(cmd.f0_max))
    f0 = torch.from_numpy(pitch_extractor.extract(audio, uv_interp = True, device = device)).float().to(device).unsqueeze(-1).unsqueeze(0)
    ## Volume 
    volume_extractor = Volume_Extractor(hop_size)
    volume = volume_extractor.extract(audio)
    mask = (volume > 10 ** (float(cmd.threhold) / 20)).astype('float')
    mask = np.pad(mask, (4, 4), constant_values=(mask[0], mask[-1]))
    mask = np.array([np.max(mask[n : n + 9]) for n in range(len(mask) - 8)])
    mask = torch.from_numpy(mask).float().to(device).unsqueeze(-1).unsqueeze(0)
    mask = upsample(mask, args.data.block_size).squeeze(-1)
    volume = torch.from_numpy(volume).float().to(device).unsqueeze(-1).unsqueeze(0)

    # Modification
    ## fo - key change
    f0 = f0 * 2 ** (float(cmd.key) / 12)
    ## Speaker - speaker id or mix-speaker dictionary
    spk_mix_dict = literal_eval(cmd.spk_mix_dict)
    if spk_mix_dict is not None:
        print('Mix-speaker mode')
    else:
        print('Speaker ID: '+ str(int(cmd.spk_id)))        
    spk_id = torch.LongTensor(np.array([[int(cmd.spk_id)]])).to(device)

    # load units encoder
    units_encoder = Units_Encoder(args.data.encoder, args.data.encoder_ckpt, args.data.encoder_sample_rate, args.data.encoder_hop_size, device = device)

    # load enhancer
    if cmd.enhance == 'true':
        print('Enhancer type: ' + args.enhancer.type)
        enhancer = Enhancer(args.enhancer.type, args.enhancer.ckpt, device=device)
    else:
        print('Enhancer type: none (using raw output of ddsp)')

    # forward and save the output
    result = np.zeros(0)
    current_length = 0
    segments = split(audio, sr_i, hop_size)
    print('Cut the input audio into ' + str(len(segments)) + ' slices')
    with torch.no_grad():
        for segment in tqdm(segments):
            start_frame = segment[0]
            seg_input = torch.from_numpy(segment[1]).float().unsqueeze(0).to(device)
            # Analysis
            ## Unit
            seg_units = units_encoder.encode(seg_input, sr_i, hop_size)
            ## fo/Volume
            seg_f0     =     f0[:, start_frame : start_frame + seg_units.size(1), :]
            seg_volume = volume[:, start_frame : start_frame + seg_units.size(1), :]
            
            # Synthesis
            ## DDSP
            seg_output = model(seg_units, seg_f0, seg_volume, spk_id = spk_id, spk_mix_dict = spk_mix_dict)[0]
            seg_output *= mask[:, start_frame * args.data.block_size : (start_frame + seg_units.size(1)) * args.data.block_size]
            ## Enhancer
            if cmd.enhance == 'true':
                seg_output, sr_o = enhancer.enhance(seg_output, args.data.sampling_rate, seg_f0, args.data.block_size, adaptive_key = float(cmd.enhancer_adaptive_key))
            else:
                sr_o = args.data.sampling_rate
            seg_output = seg_output.squeeze().cpu().numpy()
            
            silent_length = round(start_frame * args.data.block_size * sr_o / args.data.sampling_rate) - current_length
            if silent_length >= 0:
                result = np.append(result, np.zeros(silent_length))
                result = np.append(result, seg_output)
            else:
                result = cross_fade(result, seg_output, current_length + silent_length)
            current_length = current_length + silent_length + len(seg_output)
        sf.write(cmd.output, result, sr_o)
    <|MERGE_RESOLUTION|>--- conflicted
+++ resolved
@@ -17,115 +17,19 @@
 def parse_args(args=None, namespace=None):
     """Parse command-line arguments."""
     parser = argparse.ArgumentParser()
-<<<<<<< HEAD
     parser.add_argument("-m",    "--model_path",      type=str, required=True,                   help="path to the model file")
     parser.add_argument("-i",    "--input",           type=str, required=True,                   help="path to the input audio file")
     parser.add_argument("-o",    "--output",          type=str, required=True,                   help="path to the output audio file")
     parser.add_argument("-id",   "--spk_id",          type=str, required=False, default=1,       help="speaker id (for multi-speaker model) | default: 1")
     parser.add_argument("-mix",  "--spk_mix_dict",    type=str, required=False, default="None",  help="mix-speaker dictionary (for multi-speaker model) | default: None")
     parser.add_argument("-k",    "--key",             type=str, required=False, default=0,       help="key changed (number of semitones) | default: 0")
-    parser.add_argument("-e",    "--enhance",         type=str, required=False, default='false', help="true or false | default: false")
+    parser.add_argument("-e",    "--enhance",         type=str, required=False, default='true',  help="true or false | default: true")
     parser.add_argument("-pe",   "--pitch_extractor", type=str, required=False, default='crepe', help="pitch extrator type: parselmouth, dio, harvest, crepe (default)")
     parser.add_argument("-fmin", "--f0_min",          type=str, required=False, default=50,      help="min f0 (Hz) | default: 50")
     parser.add_argument("-fmax", "--f0_max",          type=str, required=False, default=1100,    help="max f0 (Hz) | default: 1100")
     parser.add_argument("-th",   "--threhold",        type=str, required=False, default=-60,     help="response threhold (dB) | default: -60")
     parser.add_argument("-eak", "--enhancer_adaptive_key", type=str, required=False, default=0,  help="adapt the enhancer to a higher vocal range (number of semitones) | default: 0")
     parser.add_argument("-sr",  "--sampling_rate",    type=int, required=False, default=44100,   help="Audio sampling rate")
-=======
-    parser.add_argument(
-        "-m",
-        "--model_path",
-        type=str,
-        required=True,
-        help="path to the model file",
-    )
-    parser.add_argument(
-        "-i",
-        "--input",
-        type=str,
-        required=True,
-        help="path to the input audio file",
-    )
-    parser.add_argument(
-        "-o",
-        "--output",
-        type=str,
-        required=True,
-        help="path to the output audio file",
-    )
-    parser.add_argument(
-        "-id",
-        "--spk_id",
-        type=str,
-        required=False,
-        default=1,
-        help="speaker id (for multi-speaker model) | default: 1",
-    )
-    parser.add_argument(
-        "-mix",
-        "--spk_mix_dict",
-        type=str,
-        required=False,
-        default="None",
-        help="mix-speaker dictionary (for multi-speaker model) | default: None",
-    )
-    parser.add_argument(
-        "-k",
-        "--key",
-        type=str,
-        required=False,
-        default=0,
-        help="key changed (number of semitones) | default: 0",
-    )
-    parser.add_argument(
-        "-e",
-        "--enhance",
-        type=str,
-        required=False,
-        default='true',
-        help="true or false | default: true",
-    )
-    parser.add_argument(
-        "-pe",
-        "--pitch_extractor",
-        type=str,
-        required=False,
-        default='crepe',
-        help="pitch extrator type: parselmouth, dio, harvest, crepe (default)",
-    )
-    parser.add_argument(
-        "-fmin",
-        "--f0_min",
-        type=str,
-        required=False,
-        default=50,
-        help="min f0 (Hz) | default: 50",
-    )
-    parser.add_argument(
-        "-fmax",
-        "--f0_max",
-        type=str,
-        required=False,
-        default=1100,
-        help="max f0 (Hz) | default: 1100",
-    )
-    parser.add_argument(
-        "-th",
-        "--threhold",
-        type=str,
-        required=False,
-        default=-60,
-        help="response threhold (dB) | default: -60",
-    )
-    parser.add_argument(
-        "-eak",
-        "--enhancer_adaptive_key",
-        type=str,
-        required=False,
-        default=0,
-        help="adapt the enhancer to a higher vocal range (number of semitones) | default: 0",
-    )
->>>>>>> 0c402acc
     return parser.parse_args(args=args, namespace=namespace)
     
 def split(audio, sample_rate, hop_size, db_thresh = -40, min_len = 5000):
