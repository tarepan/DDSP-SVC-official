<div align="center">

# DDSP-SVC <!-- omit in toc -->
[![ColabBadge]][notebook]

</div>

Clone of singing voice conversion based on DDSP.

<!-- Auto-generated by "Markdown All in One" extension -->
- [Demo](#demo)
- [Usage](#usage)
  - [Install](#install)
  - [Train](#train)
  - [Inference](#inference)
- [Results](#results)
- [References](#references)

## Demo
Samples or Link to [demo page].  

## Introduction
Features compared to [Diff-SVC](https://github.com/prophesier/diff-svc) and [SO-VITS-SVC](https://github.com/svc-develop-team/so-vits-svc):

- light training
- fast inference
- Equivalent or lower quality
  - sub-optimal quality w/o enhancer
  - optimal quality w/ enhancer (close to SO-VITS-SVC, not the level of Diff-SVC)

## Usage
### Install

```bash
# pip install "torch==1.11.0" -q      # Based on your environment (validated with 1.9.1)
# pip install "torchaudio==0.11.0" -q # Based on your environment (validated with 0.6.0)
# pip install git+https://github.com/tarepan/DDSP-SVC-official
```

```bash
git clone https://github.com/tarepan/DDSP-SVC-official
```

```bash
pip install -r requirements.txt 
```

Then, configure the pretrained models:

- **(Required)** Prepare encoder
  - TypeA: Download the pretrained [**HubertSoft**](https://github.com/bshall/hubert/releases/download/v0.1/hubert-soft-0d54a1f4.pt) encoder and put it under `pretrain/hubert` folder.
  - TypeB: Download the pretrained [**ContentVec**](https://ibm.ent.box.com/s/z1wgl1stco8ffooyatzdwsqn2psd9lrr)
-  Get the pretrained vocoder-based enhancer from the [DiffSinger Community Vocoders Project](https://openvpi.github.io/vocoders) and unzip it into `pretrain/` folder

### Preprocessing

First, place audio files under the directory structured like below:
```bash
data/
    val/audio/
    train/audio/
        1/
        2/
            ccc.wav
            ddd.wav
```

Speaker folder name should be **positive integers not greater than 'n_spk'** to represent speaker ids.  

You can also run
```bash
python draw.py
```
to help you select validation data (you can adjust the parameters in `draw.py` to modify the number of extracted files and other parameters)

Then run:
```bash
python preprocess.py -c <seletct_config_as___configs/combsub.yaml>
```

- Configs
  - sampling rate: 44.1khz
  - commons: optimized for NVIDIA GTX 1660
- Restrictions
  - assert 'audio_sr == config_sr'. If not, training becomes very slow by resampling.
  - assert '2sec <= len(audio) <= not_too_long'
  - assert 'n_clip ~ 1000 if cache_all_data is True' because of on-memory cache size
  - assert 'n_val_clip <= 10' because of validation cost

### Train
Jump to ☞ [![ColabBadge]][notebook], then Run. That's all!  

For arguments, check [./ddspsvc/config.py](https://github.com/user_name/DDSP-SVC-official/blob/main/ddspsvc/config.py).  
For dataset, check [`speechcorpusy`](https://github.com/tarepan/speechcorpusy).  

```bash
python train.py -c <seletct_config_as___configs/combsub.yaml>
```
The test audio samples in Tensorboard are the outputs of DDSP-SVC w/o enhancer.  

You can safely interrupt training, then running the same command line will resume training.

You can also finetune the model if you interrupt training first, then re-preprocess the new dataset or change the training parameters (batchsize, lr etc.) and then run the same command line.

### Inference
Both CLI and Python supported.  
For detail, jump to ☞ [![ColabBadge]][notebook] and check it.  

Pretrained model is provided in GitHub release.  
With provided model or your trained model, run:
```bash
# Pure DDSP
python main.py -i <input.wav> -m <model_file.pt> -o <output.wav> -k <keychange (semitones)> -id <speaker_id> -e false

# PPSP + enhancer
## if normal vocal range, set `enhancer_adaptive_key` to 0, else to >0
python main.py -i <input.wav> -m <model_file.pt> -o <output.wav> -k <keychange (semitones)> -id <speaker_id> -eak <enhancer_adaptive_key (semitones)>
```

```bash
python main.py -h
```

UPDATE：Mix-speaker is supported now. You can use "-mix" option to design your own vocal timbre, below is an example:
```bash
# Mix the timbre of 1st and 2nd speaker in a 0.5 to 0.5 ratio
python main.py -i <input.wav> -m <model_file.pt> -o <output.wav> -k <keychange (semitones)> -mix "{1:0.5, 2:0.5}" -eak 0
```

### Real-time VC
Start a simple GUI with the following command:
```bash
python gui.py
```
The front-end uses technologies such as sliding window, cross-fading, SOLA-based splicing and contextual semantic reference, which can achieve sound quality close to non-real-time synthesis with low latency and resource occupation.

<<<<<<< HEAD
## Results
### Sample <!-- omit in toc -->
[Demo](#demo)

### Performance <!-- omit in toc -->
- training
  - x.x [iter/sec] @ NVIDIA X0 on Google Colaboratory (AMP+)
  - take about y days for whole training
- inference
  - z.z [sec/sample] @ xx

## References
### Origin <!-- omit in toc -->

### Acknowlegements <!-- omit in toc -->
- [ddsp](https://github.com/magenta/ddsp)
- [pc-ddsp](https://github.com/yxlllc/pc-ddsp)
- [soft-vc](https://github.com/bshall/soft-vc)
- [DiffSinger (OpenVPI version)](https://github.com/openvpi/DiffSinger)


[ColabBadge]:https://colab.research.google.com/assets/colab-badge.svg

[notebook]:https://colab.research.google.com/github/tarepan/DDSP-SVC-official/blob/main/ddspsvc.ipynb
[demo page]:https://demo.project.your
=======
Update: A splicing algorithm based on a phase vocoder is now added, but in most cases the SOLA algorithm already has high enough splicing sound quality, so it is turned off by default. If you are pursuing extreme low-latency real-time sound quality, you can consider turning it on and tuning the parameters carefully, and there is a possibility that the sound quality will be higher. However, a large number of tests have found that if the cross-fade time is longer than 0.1 seconds, the phase vocoder will cause a significant degradation in sound quality.
## 8. Acknowledgement
* [ddsp](https://github.com/magenta/ddsp)
* [pc-ddsp](https://github.com/yxlllc/pc-ddsp)
* [soft-vc](https://github.com/bshall/soft-vc)
* [DiffSinger (OpenVPI version)](https://github.com/openvpi/DiffSinger)
>>>>>>> 088c6ac5
<|MERGE_RESOLUTION|>--- conflicted
+++ resolved
@@ -134,7 +134,8 @@
 ```
 The front-end uses technologies such as sliding window, cross-fading, SOLA-based splicing and contextual semantic reference, which can achieve sound quality close to non-real-time synthesis with low latency and resource occupation.
 
-<<<<<<< HEAD
+Update: A splicing algorithm based on a phase vocoder is now added, but in most cases the SOLA algorithm already has high enough splicing sound quality, so it is turned off by default. If you are pursuing extreme low-latency real-time sound quality, you can consider turning it on and tuning the parameters carefully, and there is a possibility that the sound quality will be higher. However, a large number of tests have found that if the cross-fade time is longer than 0.1 seconds, the phase vocoder will cause a significant degradation in sound quality.
+
 ## Results
 ### Sample <!-- omit in toc -->
 [Demo](#demo)
@@ -159,12 +160,4 @@
 [ColabBadge]:https://colab.research.google.com/assets/colab-badge.svg
 
 [notebook]:https://colab.research.google.com/github/tarepan/DDSP-SVC-official/blob/main/ddspsvc.ipynb
-[demo page]:https://demo.project.your
-=======
-Update: A splicing algorithm based on a phase vocoder is now added, but in most cases the SOLA algorithm already has high enough splicing sound quality, so it is turned off by default. If you are pursuing extreme low-latency real-time sound quality, you can consider turning it on and tuning the parameters carefully, and there is a possibility that the sound quality will be higher. However, a large number of tests have found that if the cross-fade time is longer than 0.1 seconds, the phase vocoder will cause a significant degradation in sound quality.
-## 8. Acknowledgement
-* [ddsp](https://github.com/magenta/ddsp)
-* [pc-ddsp](https://github.com/yxlllc/pc-ddsp)
-* [soft-vc](https://github.com/bshall/soft-vc)
-* [DiffSinger (OpenVPI version)](https://github.com/openvpi/DiffSinger)
->>>>>>> 088c6ac5
+[demo page]:https://demo.project.your