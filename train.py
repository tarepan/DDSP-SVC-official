import os
import argparse
import torch

from logger import utils
from data_loaders import get_data_loaders
from solver import train
from ddsp.vocoder import Sins, CombSub, CombSubFast
from ddsp.loss import RSSLoss


def parse_args(args=None, namespace=None):
    """Parse command-line arguments."""
    parser = argparse.ArgumentParser()
    parser.add_argument(
        "-c",
        "--config",
        type=str,
        required=True,
        help="path to the config file")
    return parser.parse_args(args=args, namespace=namespace)


if __name__ == '__main__':
    # parse commands
    cmd = parse_args()
    
    # load config
    args = utils.load_config(cmd.config)
    print(' > config:', cmd.config)
    print(' >    exp:', args.env.expdir)

    # load model - 'Sins' & 'CombSub' supported
    model = None
    if args.model.type == 'Sins':
        model = Sins(
            sampling_rate=args.data.sampling_rate,
            block_size=args.data.block_size,
            n_harmonics=args.model.n_harmonics,
            n_mag_allpass=args.model.n_mag_allpass,
            n_mag_noise=args.model.n_mag_noise,
            n_unit=args.data.encoder_out_channels,
            n_spk=args.model.n_spk)
    elif args.model.type == 'CombSub':
        model = CombSub(
            sampling_rate=args.data.sampling_rate,
            block_size=args.data.block_size,
            n_mag_allpass=args.model.n_mag_allpass,
            n_mag_harmonic=args.model.n_mag_harmonic,
            n_mag_noise=args.model.n_mag_noise,
            n_unit=args.data.encoder_out_channels,
            n_spk=args.model.n_spk)
<<<<<<< HEAD
=======
    
    elif args.model.type == 'CombSubFast':
        model = CombSubFast(
            sampling_rate=args.data.sampling_rate,
            block_size=args.data.block_size,
            n_unit=args.data.encoder_out_channels,
            n_spk=args.model.n_spk)
            
>>>>>>> 0c402acc
    else:
        raise ValueError(f" [x] Unknown Model: {args.model.type}")
    
    # load parameters
    optimizer = torch.optim.AdamW(model.parameters())
    initial_global_step, model, optimizer = utils.load_model(args.env.expdir, model, optimizer, device=args.device)
    for param_group in optimizer.param_groups:
        param_group['lr'] = args.train.lr
        param_group['weight_decay'] = args.train.weight_decay
        
    # loss
    loss_func = RSSLoss(args.loss.fft_min, args.loss.fft_max, args.loss.n_scale, device = args.device)

    # device
    if args.device == 'cuda':
        torch.cuda.set_device(args.env.gpu_id)
    model.to(args.device)
    
    for state in optimizer.state.values():
        for k, v in state.items():
            if torch.is_tensor(v):
                state[k] = v.to(args.device)
                    
    loss_func.to(args.device)

    # datas
    loader_train, loader_valid = get_data_loaders(args, whole_audio=False)
    
    # run
    train(args, initial_global_step, model, optimizer, loss_func, loader_train, loader_valid)
    <|MERGE_RESOLUTION|>--- conflicted
+++ resolved
@@ -50,9 +50,6 @@
             n_mag_noise=args.model.n_mag_noise,
             n_unit=args.data.encoder_out_channels,
             n_spk=args.model.n_spk)
-<<<<<<< HEAD
-=======
-    
     elif args.model.type == 'CombSubFast':
         model = CombSubFast(
             sampling_rate=args.data.sampling_rate,
@@ -60,7 +57,6 @@
             n_unit=args.data.encoder_out_channels,
             n_spk=args.model.n_spk)
             
->>>>>>> 0c402acc
     else:
         raise ValueError(f" [x] Unknown Model: {args.model.type}")
     
